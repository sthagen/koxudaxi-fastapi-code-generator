import re
from datetime import datetime, timezone
from importlib.util import module_from_spec, spec_from_file_location
from pathlib import Path
from typing import Any, Dict, List, Optional

import typer
from datamodel_code_generator import DataModelType, LiteralType, PythonVersion, chdir
from datamodel_code_generator.format import CodeFormatter
from datamodel_code_generator.imports import Import, Imports
from datamodel_code_generator.model import get_data_model_types
from datamodel_code_generator.reference import Reference
from datamodel_code_generator.types import DataType
from jinja2 import Environment, FileSystemLoader

from fastapi_code_generator.parser import OpenAPIParser
from fastapi_code_generator.visitor import Visitor

app = typer.Typer()

all_tags = []

TITLE_PATTERN = re.compile(r'(?<!^)(?<![A-Z ])(?=[A-Z])| ')

BUILTIN_MODULAR_TEMPLATE_DIR = Path(__file__).parent / "modular_template"

BUILTIN_TEMPLATE_DIR = Path(__file__).parent / "template"

BUILTIN_VISITOR_DIR = Path(__file__).parent / "visitors"

MODEL_PATH: Path = Path("models.py")


def dynamic_load_module(module_path: Path) -> Any:
    module_name = module_path.stem
    spec = spec_from_file_location(module_name, str(module_path))
    if spec:
        module = module_from_spec(spec)
        if spec.loader:
            spec.loader.exec_module(module)
            return module
    raise Exception(f"{module_name} can not be loaded")


@app.command()
def main(
    encoding: str = typer.Option("utf-8", "--encoding", "-e"),
    input_file: str = typer.Option(..., "--input", "-i"),
    output_dir: Path = typer.Option(..., "--output", "-o"),
    model_file: str = typer.Option(None, "--model-file", "-m"),
    template_dir: Optional[Path] = typer.Option(None, "--template-dir", "-t"),
    model_template_dir: Optional[Path] = typer.Option(None, "--model-template-dir"),
    enum_field_as_literal: Optional[LiteralType] = typer.Option(
        None, "--enum-field-as-literal"
    ),
    generate_routers: bool = typer.Option(False, "--generate-routers", "-r"),
    specify_tags: Optional[str] = typer.Option(None, "--specify-tags"),
    custom_visitors: Optional[List[Path]] = typer.Option(
        None, "--custom-visitor", "-c"
    ),
    disable_timestamp: bool = typer.Option(False, "--disable-timestamp"),
    output_model_type: DataModelType = typer.Option(
        DataModelType.PydanticBaseModel.value, "--output-model-type", "-d"
    ),
    python_version: PythonVersion = typer.Option(
        PythonVersion.PY_38.value, "--python-version", "-p"
    ),
) -> None:
    input_name: str = input_file
    input_text: str

    with open(input_file, encoding=encoding) as f:
        input_text = f.read()

    if model_file:
        model_path = Path(model_file).with_suffix('.py')
    else:
        model_path = MODEL_PATH

    return generate_code(
        input_name,
        input_text,
        encoding,
        output_dir,
        template_dir,
        model_template_dir,
        model_path,
        enum_field_as_literal=enum_field_as_literal or None,
        custom_visitors=custom_visitors,
        disable_timestamp=disable_timestamp,
        generate_routers=generate_routers,
        specify_tags=specify_tags,
        output_model_type=output_model_type,
        python_version=python_version,
    )


def _get_most_of_reference(data_type: DataType) -> Optional[Reference]:
    if data_type.reference:
        return data_type.reference
    for data_type in data_type.data_types:
        reference = _get_most_of_reference(data_type)
        if reference:
            return reference
    return None


def generate_code(
    input_name: str,
    input_text: str,
    encoding: str,
    output_dir: Path,
    template_dir: Optional[Path],
    model_template_dir: Optional[Path] = None,
    model_path: Optional[Path] = None,
    enum_field_as_literal: Optional[LiteralType] = None,
    custom_visitors: Optional[List[Path]] = None,
    disable_timestamp: bool = False,
    generate_routers: Optional[bool] = None,
    specify_tags: Optional[str] = None,
    output_model_type: DataModelType = DataModelType.PydanticBaseModel,
    python_version: PythonVersion = PythonVersion.PY_38,
) -> None:
    if not model_path:
        model_path = MODEL_PATH
    if not output_dir.exists():
        output_dir.mkdir(parents=True)
    if generate_routers:
        Path(output_dir / "routers").mkdir(parents=True, exist_ok=True)
    if not template_dir:
        template_dir = (
            BUILTIN_MODULAR_TEMPLATE_DIR if generate_routers else BUILTIN_TEMPLATE_DIR
        )
    if not custom_visitors:
        custom_visitors = []
    data_model_types = get_data_model_types(output_model_type, python_version)

    parser = OpenAPIParser(
        input_text,
        enum_field_as_literal=enum_field_as_literal,
        data_model_type=data_model_types.data_model,
        data_model_root_type=data_model_types.root_model,
        data_model_field_type=data_model_types.field_model,
        data_type_manager_type=data_model_types.data_type_manager,
        dump_resolve_reference_action=data_model_types.dump_resolve_reference_action,
<<<<<<< HEAD
        custom_template_dir=model_template_dir,
=======
        target_python_version=python_version,
>>>>>>> 78013098
    )

    with chdir(output_dir):
        models = parser.parse()
    output = output_dir / model_path
    if not models:
        # if no models (schemas), just generate an empty model file.
        modules = {output: ("", input_name)}
    elif isinstance(models, str):
        modules = {output: (models, input_name)}
    else:
        raise Exception('Modular references are not supported in this version')

    environment: Environment = Environment(
        loader=FileSystemLoader(
            template_dir if template_dir else f"{Path(__file__).parent}/template",
            encoding="utf8",
        ),
    )

    results: Dict[Path, str] = {}
    code_formatter = CodeFormatter(python_version, Path().resolve())

    template_vars: Dict[str, object] = {"info": parser.parse_info()}
    visitors: List[Visitor] = []

    # Load visitors
    builtin_visitors = BUILTIN_VISITOR_DIR.rglob("*.py")
    visitors_path = [*builtin_visitors, *(custom_visitors if custom_visitors else [])]
    for visitor_path in visitors_path:
        module = dynamic_load_module(visitor_path)
        if hasattr(module, "visit"):
            visitors.append(module.visit)
        else:
            raise Exception(f"{visitor_path.stem} does not have any visit function")

    # Call visitors to build template_vars
    for visitor in visitors:
        visitor_result = visitor(parser, model_path)
        template_vars = {**template_vars, **visitor_result}

    if generate_routers:
        operations: Any = template_vars.get("operations", [])
        for operation in operations:
            if hasattr(operation, "tags"):
                for tag in operation.tags:
                    all_tags.append(tag)
    # Convert from Tag Names to router_names
    sorted_tags = sorted(set(all_tags), key=lambda x: x.lower())
    routers = sorted(
        [re.sub(TITLE_PATTERN, '_', tag.strip()).lower() for tag in sorted_tags]
    )
    template_vars = {**template_vars, "routers": routers, "tags": sorted_tags}

    for target in template_dir.rglob("*"):
        relative_path = target.relative_to(template_dir)
        template = environment.get_template(str(relative_path))
        result = template.render(template_vars)
        results[relative_path] = code_formatter.format_code(result)

    if generate_routers:
        tags = sorted_tags
        results.pop(Path("routers.jinja2"))
        if specify_tags:
            if Path(output_dir.joinpath("main.py")).exists():
                with open(Path(output_dir.joinpath("main.py")), 'r') as file:
                    content = file.read()
                    if "app.include_router" in content:
                        tags = sorted(
                            set(tag.strip() for tag in str(specify_tags).split(","))
                        )

        for target in template_dir.rglob("routers.*"):
            relative_path = target.relative_to(template_dir)
            for router, tag in zip(routers, sorted_tags):
                if (
                    not Path(output_dir.joinpath("routers", router))
                    .with_suffix(".py")
                    .exists()
                    or tag in tags
                ):
                    template_vars["tag"] = tag.strip()
                    template = environment.get_template(str(relative_path))
                    result = template.render(template_vars)
                    router_path = Path("routers", router).with_suffix(".jinja2")
                    results[router_path] = code_formatter.format_code(result)

    timestamp = datetime.now(timezone.utc).replace(microsecond=0).isoformat()
    header = f"""\
# generated by fastapi-codegen:
#   filename:  {Path(input_name).name}"""
    if not disable_timestamp:
        header += f"\n#   timestamp: {timestamp}"

    for path, code in results.items():
        with output_dir.joinpath(path.with_suffix(".py")).open(
            "wt", encoding=encoding
        ) as file:
            print(header, file=file)
            print("", file=file)
            print(code.rstrip(), file=file)

    header = f'''\
# generated by fastapi-codegen:
#   filename:  {{filename}}'''
    if not disable_timestamp:
        header += f'\n#   timestamp: {timestamp}'

    for path, body_and_filename in modules.items():
        body, filename = body_and_filename
        if path is None:
            file = None
        else:
            if not path.parent.exists():
                path.parent.mkdir(parents=True)
            file = path.open('wt', encoding='utf8')

        print(header.format(filename=filename), file=file)
        if body:
            print('', file=file)
            print(body.rstrip(), file=file)

        if file is not None:
            file.close()


if __name__ == "__main__":
    typer.run(main)<|MERGE_RESOLUTION|>--- conflicted
+++ resolved
@@ -143,11 +143,8 @@
         data_model_field_type=data_model_types.field_model,
         data_type_manager_type=data_model_types.data_type_manager,
         dump_resolve_reference_action=data_model_types.dump_resolve_reference_action,
-<<<<<<< HEAD
         custom_template_dir=model_template_dir,
-=======
         target_python_version=python_version,
->>>>>>> 78013098
     )
 
     with chdir(output_dir):
