--- conflicted
+++ resolved
@@ -290,23 +290,10 @@
         self.imports_for_fastapi: Imports = Imports()
         self.data_types: List[DataType] = []
 
-<<<<<<< HEAD
     def parse_info(
         self, openapi: Dict[str, Any]
     ) -> Optional[List[Dict[str, List[str]]]]:
         return openapi.get('info')
-=======
-        if self.request:
-            arguments.append(self.request)
-
-        positional_argument: bool = False
-        for argument in arguments:
-            if positional_argument and argument.required and argument.default is None:
-                argument.default = UsefulStr('...')
-            positional_argument = argument.required
-
-        return arguments
->>>>>>> d4b2cf5c
 
     def parse_parameters(self, parameters: ParameterObject, path: List[str]) -> None:
         super().parse_parameters(parameters, path)
@@ -391,6 +378,16 @@
         request = self._temporary_operation_items.get('_request')
         if request:
             arguments.append(request)
+
+        if self.request:
+            arguments.append(self.request)
+
+        positional_argument: bool = False
+        for argument in arguments:
+            if positional_argument and argument.required and argument.default is None:
+                argument.default = UsefulStr('...')
+            positional_argument = argument.required
+
         return arguments
 
     def parse_request_body(
